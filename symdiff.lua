--- conflicted
+++ resolved
@@ -43,11 +43,7 @@
 local isZero = function(value)
     return value == 0 or value == im.zero
 end
-<<<<<<< HEAD
 local zeroVal = im.zero
-=======
-local zeroVal = 0
->>>>>>> 13513439
 
 ---Check if sdNumeric value is one
 ---@param value sdNumeric
@@ -55,11 +51,7 @@
 local isOne = function(value)
     return value == 1 or value == im.one
 end
-<<<<<<< HEAD
 local oneVal = im.one
-=======
-local oneVal = 1
->>>>>>> 13513439
 
 ---Convert a number to a sdNumeric
 ---@param value number
@@ -752,11 +744,7 @@
 M.identity = M.func(function(x) return x end)
 M.reciproc = M.func(function(x) return 1/x end)
 
-<<<<<<< HEAD
-M.sqrt = M.func(function(x) return im.sqrt(x) end, true, "sqrt")
-=======
-M.sqrt = M.func(function(x) return math.sqrt(x --[[@as sdNumeric]]) end, true, "sqrt")
->>>>>>> 13513439
+M.sqrt = M.func(function(x) return im.sqrt(x --[[@as sdNumeric]]) end, true, "sqrt")
 local sqrtDeriv = M.func(function(x) return 1/(2*M.sqrt(x)) end)
 M.sqrt:setDerivative(sqrtDeriv)
 
