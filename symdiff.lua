--- conflicted
+++ resolved
@@ -30,45 +30,23 @@
 local im = require"imagine"
 ---@alias sdNumeric Complex
 
-<<<<<<< HEAD
-local isNumeric = function(x)
-    return type(x) == "number" or im.isComplex(x)
-end
-
-local isZero = function(x)
-    return x == 0 or x == im.zero
-end
-
-local isOne = function(x)
-    return x == 1 or x == im.one
-=======
----Checks if a value is sdNumeric
----@param value any
----@return boolean
 local isNumeric = function(value)
-    return type(value) == "number"
-end
-
----Check if sdNumeric value is zero
----@param value sdNumeric
----@return boolean
+    return type(value) == "number" or im.isComplex(value)
+end
+
 local isZero = function(value)
-    return value == 0
-end
-
----Check if sdNumeric value is one
----@param value sdNumeric
----@return boolean
+    return value == 0 or value == im.zero
+end
+
 local isOne = function(value)
-    return value == 1
->>>>>>> 8c5af709
+    return value == 1 or value == im.one
 end
 
 ---Convert a number to a sdNumeric
 ---@param value number
 ---@return sdNumeric
 local convert = function(value)
-    return value
+    return im.asComplex(value)
 end
 
 -- End of configuration region
@@ -147,7 +125,7 @@
     pow = "power",
     func = "function"
 }
-setmetatable(nodeTypes, {__index = function(t, k) error("Unknown nodeType: "..tostring(k)) end})
+setmetatable(nodeTypes, {__index = function(_, k) error("Unknown nodeType: "..tostring(k)) end})
 
 ---@enum priorities
 local priorities = {
@@ -217,7 +195,7 @@
 
 ---Get the priority value of a given Expression node
 ---@param expression Expression
----@return sdNumeric
+---@return number
 ---@nodiscard
 local function getPriority(expression)
     return priorities[expression.nodeType]
@@ -374,7 +352,7 @@
     end
 end
 
-local function constDerivative(_self, _withRespectTo)
+local function constDerivative(_, _)
     return zero
 end
 
